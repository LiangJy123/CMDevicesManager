﻿<Page x:Class="CMDevicesManager.Pages.HomePage"
      xmlns="http://schemas.microsoft.com/winfx/2006/xaml/presentation"
      xmlns:x="http://schemas.microsoft.com/winfx/2006/xaml"
      xmlns:mc="http://schemas.openxmlformats.org/markup-compatibility/2006" 
      xmlns:d="http://schemas.microsoft.com/expression/blend/2008" 
      xmlns:local="clr-namespace:CMDevicesManager.Pages"
      mc:Ignorable="d" 
      d:DesignHeight="450" d:DesignWidth="800"
      Title="{DynamicResource HomePageTitle}">

<<<<<<< HEAD
    <Grid Background="Transparent">
        <StackPanel HorizontalAlignment="Center" VerticalAlignment="Center">
            <TextBlock Text="{DynamicResource HomePageTitle}" 
                      FontSize="36" 
                      FontWeight="Bold" 
                      Foreground="White" 
                      HorizontalAlignment="Center"
                      Margin="0,0,0,20"/>
            <TextBlock Text="{DynamicResource WelcomeText}" 
                      FontSize="18" 
                      Foreground="White" 
                      HorizontalAlignment="Center"
                      TextWrapping="Wrap"
                      TextAlignment="Center"/>
=======
    <Grid>
        <StackPanel>
        <TextBlock Text="Cooling"></TextBlock>
            
        <TextBlock Text="Power"></TextBlock>
>>>>>>> 2fc1f881
        </StackPanel>
    </Grid>
</Page><|MERGE_RESOLUTION|>--- conflicted
+++ resolved
@@ -8,7 +8,7 @@
       d:DesignHeight="450" d:DesignWidth="800"
       Title="{DynamicResource HomePageTitle}">
 
-<<<<<<< HEAD
+
     <Grid Background="Transparent">
         <StackPanel HorizontalAlignment="Center" VerticalAlignment="Center">
             <TextBlock Text="{DynamicResource HomePageTitle}" 
@@ -23,13 +23,7 @@
                       HorizontalAlignment="Center"
                       TextWrapping="Wrap"
                       TextAlignment="Center"/>
-=======
-    <Grid>
-        <StackPanel>
-        <TextBlock Text="Cooling"></TextBlock>
-            
-        <TextBlock Text="Power"></TextBlock>
->>>>>>> 2fc1f881
+
         </StackPanel>
     </Grid>
 </Page>